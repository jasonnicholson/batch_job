%BATCH_JOB Run a batch job across several instances of MATLAB on the same PC
%
%% Syntax
%   output = batch_job(func, input)
%   output = batch_job(func, input, global_data)
%   output = batch_job(___, optionOrFlag)
%
%% Input Arguments
% * *func* - a function handle or function name string.
% * *input* - Mx..xN numeric input data array, to be iterated over the
%           trailing dimension.
% * *global_data* - a data structure, function handle, or function name
%                 string of a function which returns a data structure, to
%                 be passed to |func|. 
%
%  Default: No global_data
%
% *Options and flags*
%
% * *'-progress'* - flag indicating whether to display a progress bar. 
%                   
% * *'-workers', num_workers* - option pair indicating the number of worker
%                            processes to distribute work over. 
%
%   Default: feature('numCores')
%
% * *'-timeout', timeInSecs* - option pair indicating a maximum time to allow
%                            each iteration to run before killing it. 0
%                            means no timeout is used. If non-zero, the
%                            current MATLAB instance is not used to run any
%                            iterations. Timed-out iterations are skipped.
%
%   Default: 0 (no timeout)
%
%% Output Arguments
% * *output* - Px..xN numeric output array.
%
%% Description
% This is a replacement for parfor in this use case, if you don't have the
% Parallel Computing Toolbox.
%
% If you have a for loop which can be written as:
%
%   for a = 1:size(input, 2)
%       output(:,a) = func(input(:,a), global_data);
%   end
%
% where both input and output are numeric types, then batch_job() can split
% the work across multiple MATLAB instances on the same PC, as follows:
%
% The input arguments func and global_data may optionally be function
% names. When the latter is called, it outputs the true global_data. Note
% that global_data could be incorporated into func before calling
% batch_job, using an anonymous function. The functionality provided here
% simply allows more flexibility. For example, normally every worker loads
% a copy of global_data into its own memory space, but this can be avoided
% if global_data is a function which loads the data into shared memory via
% a memory mapped file. Indeed, this is the most efficient way of doing
% things - the data doesn't need to be saved to disk first (as it's already
% on the disk), and each worker doesn't store its own copy in memory.
% Passing global_data through a function call also allows the function to
% do further initializations, such as setting the path.
%
%% Examples:
% 1. Independent inputs:
%
%   for a = 1:size(input, 2)
%       output(:,a) = func(input(:,a));
%   end
%
% becomes:
%   output = batch_job(@func, input);
% or:
%   output = batch_job('func', input);
%
% 2. Per iteration and global inputs:
%
%   for a = 1:size(input, 2)
%       output(:,a) = func(input(:,a), global_data);
%   end
%
% becomes:
%   output = batch_job(@func, input, global_data);
% or:
%   output = batch_job('func', input, global_data);
%
% 3. Per iteration input and global data function:
%
%   global_data = global_func();
%   for a = 1:size(input, 2)
%       output(:,a) = func(input(:,a), global_data);
%   end
%
% becomes:
%   output = batch_job(@func, input, @global_func);
% or:
%   output = batch_job('func', input, 'global_func');
%
<<<<<<< HEAD
=======
%IN:
%   func - a function handle or function name string.
%   input - Mx..xN numeric input data array, to be iterated over the
%           trailing dimension.
%   global_data - a data structure, or function handle or function name
%                 string of a function which returns a data structure, to
%                 be passed to func. Default: global_data not passed to
%                 func.
%   '-progress' - flag indicating to display a progress bar.
%   '-worker', num_workers - option pair indicating the number of worker
%                            processes to distribute work over. Default:
%                            feature('numCores').
%   '-timeout', timeInSecs - option pair indicating a maximum time to allow
%                            each iteration to run before killing it. 0
%                            means no timeout is used. If non-zero, the
%                            current MATLAB instance is not used to run any
%                            iterations. Timed-out iterations are skipped.
%                            Default: 0 (no timeout).
%   '-chunk_lims', [min max] - option pair indicating the minimum and
%                              maximum number of loop iterations to run per
%                              chunk of work distributed to each worker.
%                              Default: [1 1e10].
%
%OUT:
%   output - Px..xN numeric output array.
>>>>>>> a7621c00
%
%   See also PARFOR

function output = batch_job(func, input, varargin)

<<<<<<< HEAD

%% Determine if we are a worker
% function to check for a positive, scalar integer
isposint = @(A) isscalar(A) && isnumeric(A) && round(A) == A && A > 0;
if nargin == 2 && ischar(func) && isposint(input)
=======
% Determine if we are a worker
if nargin == 2 && ischar(varargin{1}) && isposint(varargin{2})
>>>>>>> a7621c00
    % We are a worker
    worker = input;
    % Load the first two parameters
    s = load(func, 'cwd', 'output_mmap');
    % CD to the correct directory
    cd(s.cwd);
    % Open the output file
    mo = open_mmap(s.output_mmap);
    try
        % Load all the parameters
        s = load(func);
        % Open the input data file
        mi = open_mmap(s.input_mmap);
        % Register the process id
        mo.Data.PID(worker) = feature('getpid');
        % Construct the function
        func = construct_function(s);
    catch me
        % Flag as done
        mo.Data.finished(worker) = 1;
        % Error catching
        fprintf('Could not initialise worker %d.\n', worker);
        fprintf('%s\n', getReport(me, 'basic'));
        return;
    end
    % Work until there is no more data
    worker_loop(func, mi, mo, s, worker);
    % Quit
    return;
end

%% We are the Server
% Check for flags
chunk_lims = [1 1e10];
num_workers = feature('numCores');
progress = false;
timeout = 0;
global_data = [];
iVar = 1;
while iVar <= length(varargin)
    V = varargin{iVar};
    if ischar(V)
        switch lower(V)
            case '-workers'
                iVar = iVar + 1;
                num_workers = varargin{iVar};
                 assert(isposint(num_workers), 'num_workers should be a positive integer.');
            case '-progress'
                progress = true;
            case '-timeout'
                iVar = iVar + 1;
                timeout = varargin{iVar};
                assert(isscalar(timeout));
<<<<<<< HEAD
            otherwise
                 error('Incorrect option or flag pair: %s', varargin{iVar});
=======
                M(a-1:a) = false;
            case '-chunk_lims'
                a = a + 1;
                chunk_lims = varargin{a};
                assert(numel(chunk_lims) == 2 && isposint(chunk_lims(1)) && isposint(chunk_lims(2)) && chunk_lims(2) >= chunk_lims(1), 'chunk_lims should be a 1x2 vector of positive integers');
                M(a-1:a) = false;
>>>>>>> a7621c00
        end
    elseif isstruct(V)
        global_data = V;
    else
        error('Error in option, flag, global_data, or num_workers. Cannot parse inputs. Check your input.');
    end
    iVar = iVar + 1;
end

s.progress = progress & usejava('awt');
s.timeout = timeout / (24 * 60 * 60); % Convert from seconds to days
use_local = timeout == 0;


%% Do Work

% Get the arguments
s.func = func;
if ~isempty(global_data)
    s.global_data = global_data;
end

% Get size and reshape data
s.insize = size(input);
N = s.insize(end);
s.insize(end) = 1;
input = reshape(input, prod(s.insize), N);
% Construct the function
func = construct_function(s);

% Do one instance to work out the size and type of the result, and how long
% it takes 
tic;
output = func(reshape(input(:,1), s.insize));
t = toc;
if timeout ~= 0
    t = Inf;
end

% Check output
assert(isnumeric(output), 'func output must be a numeric type.');

% Compute the output size
outsize = [size(output) N];
if outsize(2) == 1
    outsize = outsize([1 3]);
end

% Have at least 10 seconds computation time per chunk, to reduce race
% conditions
s.chunk_size = min(max(ceil(10 / t), chunk_lims(1)), chunk_lims(2));
fprintf('Chosen chunk size: %d.\n', s.chunk_size);
num_workers = min(ceil(N / s.chunk_size), num_workers);

% Create a temporary working directory
s.cwd = strrep(cd(), '\', '/');
s.work_dir = [strrep(fullfile(s.cwd, ['batch_job_' tmpname()]), '\', '/'), '/'];
mkdir(s.work_dir);
% Make sure the directory gets deleted on exit
co = onCleanup(@() rmdir(s.work_dir, 's')); % Comment out this line if you want to keep all files for debugging

% Create the files to be memory mapped
% Create the filenames
s.input_mmap.name = [s.work_dir 'input_mmap.dat'];
s.output_mmap.name = [s.work_dir 'output_mmap.dat'];
% Create the files on disk
write_bin(input, s.input_mmap.name);
preallocate_file(s.output_mmap.name, 4 + num_workers * 13 + num_bytes(output) * N);
% Construct the formats
s.input_mmap.format = {class(input), size(input), 'input'};
s.input_mmap.writable = false;
s.output_mmap.format = {'uint32', [1 1], 'index'; ...
                        'uint8', [num_workers 1], 'finished'; ...
                        'uint32', [num_workers 1], 'PID'; ...
                        'double', [num_workers 1], 'timeout'; ...
                        class(output), [numel(output) N], 'output'};
s.output_mmap.writable = true;

% Save the params
s.params_file = [s.work_dir 'params.mat'];
save(s.params_file, '-struct', 's');

% Open the memory mapped files
mi = open_mmap(s.input_mmap);
mo = open_mmap(s.output_mmap);

% Set the data
mo.Data.index = uint32(2);
mo.Data.timeout(:) = Inf;
mo.Data.finished(:) = 1;
mo.Data.output(:,1) = output(:);
mo.Data.output(:,2:end) = NaN;

% Start the other workers
workers_started = 0;
for worker = 1+use_local:num_workers
    if ~start_worker(worker, s.params_file)
        break;
    end
    workers_started = workers_started + 1;
end

if use_local
    % Start the local worker
    local_loop(func, mi, mo, s);
else
    assert(workers_started > 0, 'No workers were successfully started');
    % Wait until finished
    idle_loop(mo, s);
end

% Get the output
output = reshape(mo.Data.output, outsize);
end

%%
function worker_loop(func, mi, mo, s, worker)
% Flag as starting
mo.Data.finished(worker) = 0;
% Initialize values
N = size(mi.Data.input, 2);
n = uint32(s.chunk_size);
% Continue until there is no more data to get
while 1
    % Get and increment the current index - assume this is atomic!
    ind = mo.Data.index;
    mo.Data.index = ind + n;
    % Check that there is stuff to be done
    ind = double(ind);
    if ind > N
        % Nothing left to do, so quit
        break;
    end
    % Do a chunk
    for a = ind:min(ind+n-1, N)
        % Set the timeout time
        mo.Data.timeout(worker) = now() + s.timeout;
        % Compute the results
        try
            mo.Data.output(:,a) = reshape(func(mi.Data.input(:,a)), [], 1);
        catch
        end
    end
    % Disable the timeout
    mo.Data.timeout(worker) = Inf;
end
% Flag as finished
mo.Data.finished(worker) = 1;
clear mo;
end

%%
function local_loop(func, mi, mo, s)
% Flag as starting
mo.Data.finished(1) = 0;
% Initialize values
N = size(mi.Data.input, 2);
n = uint32(s.chunk_size);
if s.progress
    % Create progress function
    info.start_prop = double(mo.Data.index) / N;
    info.bar = waitbar(info.start_prop, 'Starting...', 'Name', 'Batch job processing...');
    info.timer = tic();
    progress = @(v) progressbar(info, v);
else
    progress = @(v) v;
end
% Continue until there is no more data to get
while 1
    % Get and increment the current index - assume this is atomic!
    ind = mo.Data.index;
    mo.Data.index = ind + n;
    % Check that there is stuff to be done
    ind = double(ind);
    if ind > N
        % Nothing left to do, so quit
        break;
    end
    % Do a chunk
    for a = ind:min(ind+n-1, N)
        % Compute the results
        mo.Data.output(:,a) = reshape(func(mi.Data.input(:,a)), [], 1);
    end
    % Display progress and other bits
    progress(ind/N);
end
% Flag as finished
mo.Data.finished(1) = 1;
progress(1);
% Wait for all the workers to finish
while ~all(mo.Data.finished)
    pause(0.01);
end
end

%%
function idle_loop(mo, s)
% Initialize progress bar
N = size(mo.Data.output, 2);
if s.progress
    % Create progress function
    info.start_prop = double(mo.Data.index) / N;
    info.bar = waitbar(info.start_prop, 'Starting...', 'Name', 'Batch job processing...');
    info.timer = tic();
    progress = @(v) progressbar(info, v);
else
    progress = @(v) v;
end
% Continue until finished
while ~all(mo.Data.finished)
    pause(0.05);
    % Display progress
    ind = mo.Data.index;
    progress(ind/N);
    % Check for timed-out processes
    for worker = 1:numel(mo.Data.timeout)
        if mo.Data.timeout(worker) > now()
            continue;
        end
        %fprintf('Restarting worker %d.\n', worker);
        % Kill the process
        kill_process(mo.Data.PID(worker));
        % Set the timeout to infinity
        mo.Data.timeout(worker) = Inf;
        % Start a new process
        start_worker(worker, s.params_file);
    end
end
progress(1);
end

%%
function progressbar(info, proportion)
% Protect against the waitbar being closed
try
    if proportion >= 1
        close(info.bar);
        drawnow();
        return;
    end
    t_elapsed = toc(info.timer);
    t_remaining = ((1 - proportion) * t_elapsed) / (proportion - info.start_prop);
    newtitle = sprintf('Elapsed: %s', timestr(t_elapsed));
    if proportion > 0.01 || t_elapsed > 30
        if t_remaining < 600
            newtitle = sprintf('%s, Remaining: %s', newtitle, timestr(t_remaining));
        else
            newtitle = sprintf('%s, ETA: %s', newtitle, datestr(datenum(clock()) + (t_remaining * 1.15741e-5), 0));
        end
    end
    waitbar(proportion, info.bar, newtitle);
    drawnow();
catch
end
end

%%
function success = start_worker(worker, params_file)
success = false;
if ispc()
    executable = 'matlab';
else
    executable = '/usr/local/bin/matlab';
end
try
    [status, cmdout] = system(sprintf('%s -automation -nodisplay -r "try, batch_job(''%s'', %d); catch, end; quit();" &', executable, params_file, worker));
    assert(status == 0, cmdout);
    success = true;
catch me
    % Error catching
    fprintf('Could not instantiate worker.\n');
    fprintf('%s\n', getReport(me, 'basic'));
end
end
<|MERGE_RESOLUTION|>--- conflicted
+++ resolved
@@ -1,479 +1,444 @@
-%BATCH_JOB Run a batch job across several instances of MATLAB on the same PC
-%
-%% Syntax
-%   output = batch_job(func, input)
-%   output = batch_job(func, input, global_data)
-%   output = batch_job(___, optionOrFlag)
-%
-%% Input Arguments
-% * *func* - a function handle or function name string.
-% * *input* - Mx..xN numeric input data array, to be iterated over the
-%           trailing dimension.
-% * *global_data* - a data structure, function handle, or function name
-%                 string of a function which returns a data structure, to
-%                 be passed to |func|. 
-%
-%  Default: No global_data
-%
-% *Options and flags*
-%
-% * *'-progress'* - flag indicating whether to display a progress bar. 
-%                   
-% * *'-workers', num_workers* - option pair indicating the number of worker
-%                            processes to distribute work over. 
-%
-%   Default: feature('numCores')
-%
-% * *'-timeout', timeInSecs* - option pair indicating a maximum time to allow
-%                            each iteration to run before killing it. 0
-%                            means no timeout is used. If non-zero, the
-%                            current MATLAB instance is not used to run any
-%                            iterations. Timed-out iterations are skipped.
-%
-%   Default: 0 (no timeout)
-%
-%% Output Arguments
-% * *output* - Px..xN numeric output array.
-%
-%% Description
-% This is a replacement for parfor in this use case, if you don't have the
-% Parallel Computing Toolbox.
-%
-% If you have a for loop which can be written as:
-%
-%   for a = 1:size(input, 2)
-%       output(:,a) = func(input(:,a), global_data);
-%   end
-%
-% where both input and output are numeric types, then batch_job() can split
-% the work across multiple MATLAB instances on the same PC, as follows:
-%
-% The input arguments func and global_data may optionally be function
-% names. When the latter is called, it outputs the true global_data. Note
-% that global_data could be incorporated into func before calling
-% batch_job, using an anonymous function. The functionality provided here
-% simply allows more flexibility. For example, normally every worker loads
-% a copy of global_data into its own memory space, but this can be avoided
-% if global_data is a function which loads the data into shared memory via
-% a memory mapped file. Indeed, this is the most efficient way of doing
-% things - the data doesn't need to be saved to disk first (as it's already
-% on the disk), and each worker doesn't store its own copy in memory.
-% Passing global_data through a function call also allows the function to
-% do further initializations, such as setting the path.
-%
-%% Examples:
-% 1. Independent inputs:
-%
-%   for a = 1:size(input, 2)
-%       output(:,a) = func(input(:,a));
-%   end
-%
-% becomes:
-%   output = batch_job(@func, input);
-% or:
-%   output = batch_job('func', input);
-%
-% 2. Per iteration and global inputs:
-%
-%   for a = 1:size(input, 2)
-%       output(:,a) = func(input(:,a), global_data);
-%   end
-%
-% becomes:
-%   output = batch_job(@func, input, global_data);
-% or:
-%   output = batch_job('func', input, global_data);
-%
-% 3. Per iteration input and global data function:
-%
-%   global_data = global_func();
-%   for a = 1:size(input, 2)
-%       output(:,a) = func(input(:,a), global_data);
-%   end
-%
-% becomes:
-%   output = batch_job(@func, input, @global_func);
-% or:
-%   output = batch_job('func', input, 'global_func');
-%
-<<<<<<< HEAD
-=======
-%IN:
-%   func - a function handle or function name string.
-%   input - Mx..xN numeric input data array, to be iterated over the
-%           trailing dimension.
-%   global_data - a data structure, or function handle or function name
-%                 string of a function which returns a data structure, to
-%                 be passed to func. Default: global_data not passed to
-%                 func.
-%   '-progress' - flag indicating to display a progress bar.
-%   '-worker', num_workers - option pair indicating the number of worker
-%                            processes to distribute work over. Default:
-%                            feature('numCores').
-%   '-timeout', timeInSecs - option pair indicating a maximum time to allow
-%                            each iteration to run before killing it. 0
-%                            means no timeout is used. If non-zero, the
-%                            current MATLAB instance is not used to run any
-%                            iterations. Timed-out iterations are skipped.
-%                            Default: 0 (no timeout).
-%   '-chunk_lims', [min max] - option pair indicating the minimum and
-%                              maximum number of loop iterations to run per
-%                              chunk of work distributed to each worker.
-%                              Default: [1 1e10].
-%
-%OUT:
-%   output - Px..xN numeric output array.
->>>>>>> a7621c00
-%
-%   See also PARFOR
-
-function output = batch_job(func, input, varargin)
-
-<<<<<<< HEAD
-
-%% Determine if we are a worker
-% function to check for a positive, scalar integer
-isposint = @(A) isscalar(A) && isnumeric(A) && round(A) == A && A > 0;
-if nargin == 2 && ischar(func) && isposint(input)
-=======
-% Determine if we are a worker
-if nargin == 2 && ischar(varargin{1}) && isposint(varargin{2})
->>>>>>> a7621c00
-    % We are a worker
-    worker = input;
-    % Load the first two parameters
-    s = load(func, 'cwd', 'output_mmap');
-    % CD to the correct directory
-    cd(s.cwd);
-    % Open the output file
-    mo = open_mmap(s.output_mmap);
-    try
-        % Load all the parameters
-        s = load(func);
-        % Open the input data file
-        mi = open_mmap(s.input_mmap);
-        % Register the process id
-        mo.Data.PID(worker) = feature('getpid');
-        % Construct the function
-        func = construct_function(s);
-    catch me
-        % Flag as done
-        mo.Data.finished(worker) = 1;
-        % Error catching
-        fprintf('Could not initialise worker %d.\n', worker);
-        fprintf('%s\n', getReport(me, 'basic'));
-        return;
-    end
-    % Work until there is no more data
-    worker_loop(func, mi, mo, s, worker);
-    % Quit
-    return;
-end
-
-%% We are the Server
-% Check for flags
-chunk_lims = [1 1e10];
-num_workers = feature('numCores');
-progress = false;
-timeout = 0;
-global_data = [];
-iVar = 1;
-while iVar <= length(varargin)
-    V = varargin{iVar};
-    if ischar(V)
-        switch lower(V)
-            case '-workers'
-                iVar = iVar + 1;
-                num_workers = varargin{iVar};
-                 assert(isposint(num_workers), 'num_workers should be a positive integer.');
-            case '-progress'
-                progress = true;
-            case '-timeout'
-                iVar = iVar + 1;
-                timeout = varargin{iVar};
-                assert(isscalar(timeout));
-<<<<<<< HEAD
-            otherwise
-                 error('Incorrect option or flag pair: %s', varargin{iVar});
-=======
-                M(a-1:a) = false;
-            case '-chunk_lims'
-                a = a + 1;
-                chunk_lims = varargin{a};
-                assert(numel(chunk_lims) == 2 && isposint(chunk_lims(1)) && isposint(chunk_lims(2)) && chunk_lims(2) >= chunk_lims(1), 'chunk_lims should be a 1x2 vector of positive integers');
-                M(a-1:a) = false;
->>>>>>> a7621c00
-        end
-    elseif isstruct(V)
-        global_data = V;
-    else
-        error('Error in option, flag, global_data, or num_workers. Cannot parse inputs. Check your input.');
-    end
-    iVar = iVar + 1;
-end
-
-s.progress = progress & usejava('awt');
-s.timeout = timeout / (24 * 60 * 60); % Convert from seconds to days
-use_local = timeout == 0;
-
-
-%% Do Work
-
-% Get the arguments
-s.func = func;
-if ~isempty(global_data)
-    s.global_data = global_data;
-end
-
-% Get size and reshape data
-s.insize = size(input);
-N = s.insize(end);
-s.insize(end) = 1;
-input = reshape(input, prod(s.insize), N);
-% Construct the function
-func = construct_function(s);
-
-% Do one instance to work out the size and type of the result, and how long
-% it takes 
-tic;
-output = func(reshape(input(:,1), s.insize));
-t = toc;
-if timeout ~= 0
-    t = Inf;
-end
-
-% Check output
-assert(isnumeric(output), 'func output must be a numeric type.');
-
-% Compute the output size
-outsize = [size(output) N];
-if outsize(2) == 1
-    outsize = outsize([1 3]);
-end
-
-% Have at least 10 seconds computation time per chunk, to reduce race
-% conditions
-s.chunk_size = min(max(ceil(10 / t), chunk_lims(1)), chunk_lims(2));
-fprintf('Chosen chunk size: %d.\n', s.chunk_size);
-num_workers = min(ceil(N / s.chunk_size), num_workers);
-
-% Create a temporary working directory
-s.cwd = strrep(cd(), '\', '/');
-s.work_dir = [strrep(fullfile(s.cwd, ['batch_job_' tmpname()]), '\', '/'), '/'];
-mkdir(s.work_dir);
-% Make sure the directory gets deleted on exit
-co = onCleanup(@() rmdir(s.work_dir, 's')); % Comment out this line if you want to keep all files for debugging
-
-% Create the files to be memory mapped
-% Create the filenames
-s.input_mmap.name = [s.work_dir 'input_mmap.dat'];
-s.output_mmap.name = [s.work_dir 'output_mmap.dat'];
-% Create the files on disk
-write_bin(input, s.input_mmap.name);
-preallocate_file(s.output_mmap.name, 4 + num_workers * 13 + num_bytes(output) * N);
-% Construct the formats
-s.input_mmap.format = {class(input), size(input), 'input'};
-s.input_mmap.writable = false;
-s.output_mmap.format = {'uint32', [1 1], 'index'; ...
-                        'uint8', [num_workers 1], 'finished'; ...
-                        'uint32', [num_workers 1], 'PID'; ...
-                        'double', [num_workers 1], 'timeout'; ...
-                        class(output), [numel(output) N], 'output'};
-s.output_mmap.writable = true;
-
-% Save the params
-s.params_file = [s.work_dir 'params.mat'];
-save(s.params_file, '-struct', 's');
-
-% Open the memory mapped files
-mi = open_mmap(s.input_mmap);
-mo = open_mmap(s.output_mmap);
-
-% Set the data
-mo.Data.index = uint32(2);
-mo.Data.timeout(:) = Inf;
-mo.Data.finished(:) = 1;
-mo.Data.output(:,1) = output(:);
-mo.Data.output(:,2:end) = NaN;
-
-% Start the other workers
-workers_started = 0;
-for worker = 1+use_local:num_workers
-    if ~start_worker(worker, s.params_file)
-        break;
-    end
-    workers_started = workers_started + 1;
-end
-
-if use_local
-    % Start the local worker
-    local_loop(func, mi, mo, s);
-else
-    assert(workers_started > 0, 'No workers were successfully started');
-    % Wait until finished
-    idle_loop(mo, s);
-end
-
-% Get the output
-output = reshape(mo.Data.output, outsize);
-end
-
-%%
-function worker_loop(func, mi, mo, s, worker)
-% Flag as starting
-mo.Data.finished(worker) = 0;
-% Initialize values
-N = size(mi.Data.input, 2);
-n = uint32(s.chunk_size);
-% Continue until there is no more data to get
-while 1
-    % Get and increment the current index - assume this is atomic!
-    ind = mo.Data.index;
-    mo.Data.index = ind + n;
-    % Check that there is stuff to be done
-    ind = double(ind);
-    if ind > N
-        % Nothing left to do, so quit
-        break;
-    end
-    % Do a chunk
-    for a = ind:min(ind+n-1, N)
-        % Set the timeout time
-        mo.Data.timeout(worker) = now() + s.timeout;
-        % Compute the results
-        try
-            mo.Data.output(:,a) = reshape(func(mi.Data.input(:,a)), [], 1);
-        catch
-        end
-    end
-    % Disable the timeout
-    mo.Data.timeout(worker) = Inf;
-end
-% Flag as finished
-mo.Data.finished(worker) = 1;
-clear mo;
-end
-
-%%
-function local_loop(func, mi, mo, s)
-% Flag as starting
-mo.Data.finished(1) = 0;
-% Initialize values
-N = size(mi.Data.input, 2);
-n = uint32(s.chunk_size);
-if s.progress
-    % Create progress function
-    info.start_prop = double(mo.Data.index) / N;
-    info.bar = waitbar(info.start_prop, 'Starting...', 'Name', 'Batch job processing...');
-    info.timer = tic();
-    progress = @(v) progressbar(info, v);
-else
-    progress = @(v) v;
-end
-% Continue until there is no more data to get
-while 1
-    % Get and increment the current index - assume this is atomic!
-    ind = mo.Data.index;
-    mo.Data.index = ind + n;
-    % Check that there is stuff to be done
-    ind = double(ind);
-    if ind > N
-        % Nothing left to do, so quit
-        break;
-    end
-    % Do a chunk
-    for a = ind:min(ind+n-1, N)
-        % Compute the results
-        mo.Data.output(:,a) = reshape(func(mi.Data.input(:,a)), [], 1);
-    end
-    % Display progress and other bits
-    progress(ind/N);
-end
-% Flag as finished
-mo.Data.finished(1) = 1;
-progress(1);
-% Wait for all the workers to finish
-while ~all(mo.Data.finished)
-    pause(0.01);
-end
-end
-
-%%
-function idle_loop(mo, s)
-% Initialize progress bar
-N = size(mo.Data.output, 2);
-if s.progress
-    % Create progress function
-    info.start_prop = double(mo.Data.index) / N;
-    info.bar = waitbar(info.start_prop, 'Starting...', 'Name', 'Batch job processing...');
-    info.timer = tic();
-    progress = @(v) progressbar(info, v);
-else
-    progress = @(v) v;
-end
-% Continue until finished
-while ~all(mo.Data.finished)
-    pause(0.05);
-    % Display progress
-    ind = mo.Data.index;
-    progress(ind/N);
-    % Check for timed-out processes
-    for worker = 1:numel(mo.Data.timeout)
-        if mo.Data.timeout(worker) > now()
-            continue;
-        end
-        %fprintf('Restarting worker %d.\n', worker);
-        % Kill the process
-        kill_process(mo.Data.PID(worker));
-        % Set the timeout to infinity
-        mo.Data.timeout(worker) = Inf;
-        % Start a new process
-        start_worker(worker, s.params_file);
-    end
-end
-progress(1);
-end
-
-%%
-function progressbar(info, proportion)
-% Protect against the waitbar being closed
-try
-    if proportion >= 1
-        close(info.bar);
-        drawnow();
-        return;
-    end
-    t_elapsed = toc(info.timer);
-    t_remaining = ((1 - proportion) * t_elapsed) / (proportion - info.start_prop);
-    newtitle = sprintf('Elapsed: %s', timestr(t_elapsed));
-    if proportion > 0.01 || t_elapsed > 30
-        if t_remaining < 600
-            newtitle = sprintf('%s, Remaining: %s', newtitle, timestr(t_remaining));
-        else
-            newtitle = sprintf('%s, ETA: %s', newtitle, datestr(datenum(clock()) + (t_remaining * 1.15741e-5), 0));
-        end
-    end
-    waitbar(proportion, info.bar, newtitle);
-    drawnow();
-catch
-end
-end
-
-%%
-function success = start_worker(worker, params_file)
-success = false;
-if ispc()
-    executable = 'matlab';
-else
-    executable = '/usr/local/bin/matlab';
-end
-try
-    [status, cmdout] = system(sprintf('%s -automation -nodisplay -r "try, batch_job(''%s'', %d); catch, end; quit();" &', executable, params_file, worker));
-    assert(status == 0, cmdout);
-    success = true;
-catch me
-    % Error catching
-    fprintf('Could not instantiate worker.\n');
-    fprintf('%s\n', getReport(me, 'basic'));
-end
-end
+%BATCH_JOB Run a batch job across several instances of MATLAB on the same PC
+%
+%% Syntax
+%   output = batch_job(func, input)
+%   output = batch_job(func, input, global_data)
+%   output = batch_job(___, optionOrFlag)
+%
+%% Input Arguments
+% func - a function handle or function name string.
+% input - Mx..xN numeric input data array, to be iterated over the
+%           trailing dimension.
+% global_data - a data structure, function handle, or function name
+%                 string of a function which returns a data structure, to
+%                 be passed to |func|. 
+%
+%  Default: No global_data
+%
+% *Options and flags*
+%
+% '-progress' - flag indicating whether to display a progress bar. 
+%                   
+% '-workers', num_workers - option pair indicating the number of worker
+%                            processes to distribute work over. 
+%
+%   Default: feature('numCores')
+%
+% '-timeout', timeInSecs - option pair indicating a maximum time to allow
+%                            each iteration to run before killing it. 0
+%                            means no timeout is used. If non-zero, the
+%                            current MATLAB instance is not used to run any
+%                            iterations. Timed-out iterations are skipped.
+%
+%   Default: 0 (no timeout)
+%
+% '-chunk_lims', [min max] - option pair indicating the minimum and
+%                               maximum number of loop iterations to run per
+%                               chunk of work distributed to each worker.
+%   Default: [1 1e10]
+%
+%% Output Arguments
+% output - Px..xN numeric output array.
+%
+%% Description
+% This is a replacement for parfor in this use case, if you don't have the
+% Parallel Computing Toolbox.
+%
+% If you have a for loop which can be written as:
+%
+%   for a = 1:size(input, 2)
+%       output(:,a) = func(input(:,a), global_data);
+%   end
+%
+% where both input and output are numeric types, then batch_job() can split
+% the work across multiple MATLAB instances on the same PC, as follows:
+%
+% The input arguments func and global_data may optionally be function
+% names. When the latter is called, it outputs the true global_data. Note
+% that global_data could be incorporated into func before calling
+% batch_job, using an anonymous function. The functionality provided here
+% simply allows more flexibility. For example, normally every worker loads
+% a copy of global_data into its own memory space, but this can be avoided
+% if global_data is a function which loads the data into shared memory via
+% a memory mapped file. Indeed, this is the most efficient way of doing
+% things - the data doesn't need to be saved to disk first (as it's already
+% on the disk), and each worker doesn't store its own copy in memory.
+% Passing global_data through a function call also allows the function to
+% do further initializations, such as setting the path.
+%
+%% Examples:
+% 1. Independent inputs:
+%
+%   for a = 1:size(input, 2)
+%       output(:,a) = func(input(:,a));
+%   end
+%
+% becomes:
+%   output = batch_job(@func, input);
+% or:
+%   output = batch_job('func', input);
+%
+% 2. Per iteration and global inputs:
+%
+%   for a = 1:size(input, 2)
+%       output(:,a) = func(input(:,a), global_data);
+%   end
+%
+% becomes:
+%   output = batch_job(@func, input, global_data);
+% or:
+%   output = batch_job('func', input, global_data);
+%
+% 3. Per iteration input and global data function:
+%
+%   global_data = global_func();
+%   for a = 1:size(input, 2)
+%       output(:,a) = func(input(:,a), global_data);
+%   end
+%
+% becomes:
+%   output = batch_job(@func, input, @global_func);
+% or:
+%   output = batch_job('func', input, 'global_func');
+%
+%
+%   See also PARFOR
+
+function output = batch_job(func, input, varargin)
+
+
+%% Determine if we are a worker
+if nargin == 2 && ischar(func) && isposint(input)
+    % We are a worker
+    worker = input;
+    % Load the first two parameters
+    s = load(func, 'cwd', 'output_mmap');
+    % CD to the correct directory
+    cd(s.cwd);
+    % Open the output file
+    mo = open_mmap(s.output_mmap);
+    try
+        % Load all the parameters
+        s = load(func);
+        % Open the input data file
+        mi = open_mmap(s.input_mmap);
+        % Register the process id
+        mo.Data.PID(worker) = feature('getpid');
+        % Construct the function
+        func = construct_function(s);
+    catch me
+        % Flag as done
+        mo.Data.finished(worker) = 1;
+        % Error catching
+        fprintf('Could not initialise worker %d.\n', worker);
+        fprintf('%s\n', getReport(me, 'basic'));
+        return;
+    end
+    % Work until there is no more data
+    worker_loop(func, mi, mo, s, worker);
+    % Quit
+    return;
+end
+
+%% We are the Server
+% Check for flags
+num_workers = feature('numCores');
+progress = false;
+timeout = 0;
+global_data = [];
+chunk_lims = [1 1e10];
+iVar = 1;
+while iVar <= length(varargin)
+    V = varargin{iVar};
+    if ischar(V)
+        switch lower(V)
+            case '-workers'
+                iVar = iVar + 1;
+                num_workers = varargin{iVar};
+                 assert(isposint(num_workers), 'num_workers should be a positive integer.');
+            case '-progress'
+                progress = true;
+            case '-timeout'
+                iVar = iVar + 1;
+                timeout = varargin{iVar};
+                assert(isscalar(timeout));
+            case '-chunk_lims'
+                iVar = iVar + 1;
+                chunk_lims = varargin{iVar};
+                assert(numel(chunk_lims) == 2 && isposint(chunk_lims(1)) && isposint(chunk_lims(2)) && chunk_lims(2) >= chunk_lims(1), 'chunk_lims should be a 1x2 vector of positive integers');
+            otherwise
+                 error('Incorrect option or flag pair: %s', varargin{iVar});
+        end
+    elseif isstruct(V)
+        global_data = V;
+    else
+        error('Error in option, flag, global_data, or num_workers. Cannot parse inputs. Check your input.');
+    end
+    iVar = iVar + 1;
+end
+
+s.progress = progress & usejava('awt');
+s.timeout = timeout / (24 * 60 * 60); % Convert from seconds to days
+use_local = timeout == 0;
+
+
+%% Do Work
+
+% Get the arguments
+s.func = func;
+if ~isempty(global_data)
+    s.global_data = global_data;
+end
+
+% Get size and reshape data
+s.insize = size(input);
+N = s.insize(end);
+s.insize(end) = 1;
+input = reshape(input, prod(s.insize), N);
+% Construct the function
+func = construct_function(s);
+
+% Do one instance to work out the size and type of the result, and how long
+% it takes 
+tic;
+output = func(reshape(input(:,1), s.insize));
+t = toc;
+if timeout ~= 0
+    t = Inf;
+end
+
+% Check output
+assert(isnumeric(output), 'func output must be a numeric type.');
+
+% Compute the output size
+outsize = [size(output) N];
+if outsize(2) == 1
+    outsize = outsize([1 3]);
+end
+
+% Have at least 10 seconds computation time per chunk, to reduce race
+% conditions
+s.chunk_size = min(max(ceil(10 / t), chunk_lims(1)), chunk_lims(2));
+fprintf('Chosen chunk size: %d.\n', s.chunk_size);
+num_workers = min(ceil(N / s.chunk_size), num_workers);
+
+% Create a temporary working directory
+s.cwd = strrep(cd(), '\', '/');
+s.work_dir = [strrep(fullfile(s.cwd, ['batch_job_' tmpname()]), '\', '/'), '/'];
+mkdir(s.work_dir);
+% Make sure the directory gets deleted on exit
+co = onCleanup(@() rmdir(s.work_dir, 's')); % Comment out this line if you want to keep all files for debugging
+
+% Create the files to be memory mapped
+% Create the filenames
+s.input_mmap.name = [s.work_dir 'input_mmap.dat'];
+s.output_mmap.name = [s.work_dir 'output_mmap.dat'];
+% Create the files on disk
+write_bin(input, s.input_mmap.name);
+preallocate_file(s.output_mmap.name, 4 + num_workers * 13 + num_bytes(output) * N);
+% Construct the formats
+s.input_mmap.format = {class(input), size(input), 'input'};
+s.input_mmap.writable = false;
+s.output_mmap.format = {'uint32', [1 1], 'index'; ...
+                        'uint8', [num_workers 1], 'finished'; ...
+                        'uint32', [num_workers 1], 'PID'; ...
+                        'double', [num_workers 1], 'timeout'; ...
+                        class(output), [numel(output) N], 'output'};
+s.output_mmap.writable = true;
+
+% Save the params
+s.params_file = [s.work_dir 'params.mat'];
+save(s.params_file, '-struct', 's');
+
+% Open the memory mapped files
+mi = open_mmap(s.input_mmap);
+mo = open_mmap(s.output_mmap);
+
+% Set the data
+mo.Data.index = uint32(2);
+mo.Data.timeout(:) = Inf;
+mo.Data.finished(:) = true;
+mo.Data.output(:,1) = output(:);
+mo.Data.output(:,2:end) = NaN;
+
+% Start the other workers
+workers_started = 0;
+for worker = 1+use_local:num_workers
+    if ~start_worker(worker, s.params_file)
+        break;
+    end
+    workers_started = workers_started + 1;
+end
+
+if use_local
+    % Start the local worker
+    local_loop(func, mi, mo, s);
+else
+    assert(workers_started > 0, 'No workers were successfully started');
+    % Wait until finished
+    idle_loop(mo, s);
+end
+
+% Get the output
+output = reshape(mo.Data.output, outsize);
+end
+
+%%
+function worker_loop(func, mi, mo, s, worker)
+% Flag as starting
+mo.Data.finished(worker) = false;
+% Initialize values
+N = size(mi.Data.input, 2);
+n = uint32(s.chunk_size);
+% Continue until there is no more data to get
+while 1
+    % Get and increment the current index - assume this is atomic!
+    ind = mo.Data.index;
+    mo.Data.index = ind + n;
+    % Check that there is stuff to be done
+    ind = double(ind);
+    if ind > N
+        % Nothing left to do, so quit
+        break;
+    end
+    % Do a chunk
+    for a = ind:min(ind+n-1, N)
+        % Set the timeout time
+        mo.Data.timeout(worker) = now() + s.timeout;
+        % Compute the results
+        try
+            mo.Data.output(:,a) = reshape(func(mi.Data.input(:,a)), [], 1);
+        catch
+        end
+    end
+    % Disable the timeout
+    mo.Data.timeout(worker) = Inf;
+end
+% Flag as finished
+mo.Data.finished(worker) = 1;
+clear mo;
+end
+
+%%
+function local_loop(func, mi, mo, s)
+% Flag as starting
+mo.Data.finished(1) = false;
+% Initialize values
+N = size(mi.Data.input, 2);
+n = uint32(s.chunk_size);
+if s.progress
+    % Create progress function
+    info.start_prop = double(mo.Data.index) / N;
+    info.bar = waitbar(info.start_prop, 'Starting...', 'Name', 'Batch job processing...');
+    info.timer = tic();
+    progress = @(v) progressbar(info, v);
+else
+    progress = @(v) v;
+end
+% Continue until there is no more data to get
+while true
+    % Get and increment the current index - assume this is atomic!
+    ind = mo.Data.index;
+    mo.Data.index = ind + n;
+    % Check that there is stuff to be done
+    ind = double(ind);
+    if ind > N
+        % Nothing left to do, so quit
+        break;
+    end
+    % Do a chunk
+    for a = ind:min(ind+n-1, N)
+        % Compute the results
+        mo.Data.output(:,a) = reshape(func(mi.Data.input(:,a)), [], 1);
+    end
+    % Display progress and other bits
+    progress(ind/N);
+end
+% Flag as finished
+mo.Data.finished(1) = 1;
+progress(1);
+% Wait for all the workers to finish
+while ~all(mo.Data.finished)
+    pause(0.01);
+end
+end
+
+%%
+function idle_loop(mo, s)
+% Initialize progress bar
+N = size(mo.Data.output, 2);
+if s.progress
+    % Create progress function
+    info.start_prop = double(mo.Data.index) / N;
+    info.bar = waitbar(info.start_prop, 'Starting...', 'Name', 'Batch job processing...');
+    info.timer = tic();
+    progress = @(v) progressbar(info, v);
+else
+    progress = @(v) v;
+end
+% Continue until finished
+while ~all(mo.Data.finished)
+    pause(0.05);
+    % Display progress
+    ind = mo.Data.index;
+    progress(ind/N);
+    % Check for timed-out processes
+    for worker = 1:numel(mo.Data.timeout)
+        if mo.Data.timeout(worker) > now()
+            continue;
+        end
+        %fprintf('Restarting worker %d.\n', worker);
+        % Kill the process
+        kill_process(mo.Data.PID(worker));
+        % Set the timeout to infinity
+        mo.Data.timeout(worker) = Inf;
+        % Start a new process
+        start_worker(worker, s.params_file);
+    end
+end
+progress(1);
+end
+
+%%
+function progressbar(info, proportion)
+% Protect against the waitbar being closed
+try
+    if proportion >= 1
+        close(info.bar);
+        drawnow();
+        return;
+    end
+    t_elapsed = toc(info.timer);
+    t_remaining = ((1 - proportion) * t_elapsed) / (proportion - info.start_prop);
+    newtitle = sprintf('Elapsed: %s', timestr(t_elapsed));
+    if proportion > 0.01 || t_elapsed > 30
+        if t_remaining < 600
+            newtitle = sprintf('%s, Remaining: %s', newtitle, timestr(t_remaining));
+        else
+            newtitle = sprintf('%s, ETA: %s', newtitle, datestr(datenum(clock()) + (t_remaining * 1.15741e-5), 0));
+        end
+    end
+    waitbar(proportion, info.bar, newtitle);
+    drawnow();
+catch
+end
+end
+
+%%
+function success = start_worker(worker, params_file)
+success = false;
+if ispc()
+    executable = 'matlab';
+else
+    executable = '/usr/local/bin/matlab';
+end
+try
+    [status, cmdout] = system(sprintf('%s -automation -nodisplay -r "try, batch_job(''%s'', %d); catch, end; quit();" &', executable, params_file, worker));
+    assert(status == 0, cmdout);
+    success = true;
+catch me
+    % Error catching
+    fprintf('Could not instantiate worker.\n');
+    fprintf('%s\n', getReport(me, 'basic'));
+end
+end